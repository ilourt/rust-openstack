--- conflicted
+++ resolved
@@ -28,11 +28,8 @@
 use super::super::utils::Query;
 use super::super::{Error, Result};
 use super::{api, protocol};
-<<<<<<< HEAD
 use reqwest::Url;
-=======
 use chrono::{DateTime, Utc};
->>>>>>> 57ba9ce0
 
 /// A query to objects.
 #[derive(Clone, Debug)]
